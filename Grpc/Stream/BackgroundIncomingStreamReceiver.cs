using System;
using System.Threading;
using System.Threading.Tasks;
using Narupa.Core.Async;
using Narupa.Grpc.Stream;
using NSubstitute.ReceivedExtensions;
using UnityEngine;

namespace Narupa.Grpc.Trajectory
{
    /// <summary>
    /// A utility to start two separate tasks for an incoming stream - a background thread which
    /// is constantly polling the gRPC stream (not limited to Unity's update loop) and merging
    /// concurrent data together, and a task which runs on the main thread and invokes a callback
    /// on this data.
    /// </summary>
    public class BackgroundIncomingStreamReceiver<TResponse> where TResponse : class
    {
        public static void Start(IncomingStream<TResponse> stream, Action<TResponse> callback, Action<TResponse, TResponse> merge)
        {
            new BackgroundIncomingStreamReceiver<TResponse>(stream, callback, merge);
        }
        
        private void ReceiveOnBackgroundThread(TResponse response)
        {
            if (receivedData == null)
                receivedData = response;
            else
                Merge(receivedData, response);
            hasReceived = true;
        }

        private IncomingStream<TResponse> stream;
        
        private BackgroundIncomingStreamReceiver(IncomingStream<TResponse> stream, Action<TResponse> callback, Action<TResponse, TResponse> merge)
        {
            this.stream = stream;
            stream.MessageReceived += ReceiveOnBackgroundThread;
            BackgroundThreadTask().AwaitInBackgroundIgnoreCancellation();
            MainThreadTask().AwaitInBackgroundIgnoreCancellation();
            Callback = callback;
            Merge = merge;
        }

        private async Task BackgroundThreadTask()
        {
            await Task.Run(stream.StartReceiving, stream.GetCancellationToken());
        }

        private async Task MainThreadTask()
        {
            while (true)
            {
                if (stream.IsCancelled)
                    return;
                
                if (hasReceived)
                {
<<<<<<< HEAD
                    var newReceivedData = receivedData;
                    receivedData = null;
                    hasReceived = false;
                    if(newReceivedData != null)
                        Callback?.Invoke(newReceivedData);
=======
                    hasReceived = false;
                    var newReceivedData = receivedData;
                    receivedData = new TResponse();
                    Callback?.Invoke(newReceivedData);
>>>>>>> e2cad056
                }

                await Task.Delay(1, stream.GetCancellationToken());
            }
        }
        
        private bool hasReceived = true;
        private TResponse receivedData = null;

        private Action<TResponse> Callback;
        private Action<TResponse, TResponse> Merge;
    }
}<|MERGE_RESOLUTION|>--- conflicted
+++ resolved
@@ -27,7 +27,6 @@
                 receivedData = response;
             else
                 Merge(receivedData, response);
-            hasReceived = true;
         }
 
         private IncomingStream<TResponse> stream;
@@ -54,27 +53,17 @@
                 if (stream.IsCancelled)
                     return;
                 
-                if (hasReceived)
+                if (receivedData != null)
                 {
-<<<<<<< HEAD
                     var newReceivedData = receivedData;
                     receivedData = null;
-                    hasReceived = false;
-                    if(newReceivedData != null)
-                        Callback?.Invoke(newReceivedData);
-=======
-                    hasReceived = false;
-                    var newReceivedData = receivedData;
-                    receivedData = new TResponse();
                     Callback?.Invoke(newReceivedData);
->>>>>>> e2cad056
                 }
 
                 await Task.Delay(1, stream.GetCancellationToken());
             }
         }
         
-        private bool hasReceived = true;
         private TResponse receivedData = null;
 
         private Action<TResponse> Callback;
