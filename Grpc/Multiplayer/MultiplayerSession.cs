﻿// Copyright (c) Intangible Realities Lab. All rights reserved.
// Licensed under the GPL. See License.txt in the project root for license information.

using System;
using System.Collections.Generic;
using System.Threading.Tasks;
using Narupa.Protocol.Multiplayer;
using Narupa.Network;
using UnityEngine;
using Avatar = Narupa.Protocol.Multiplayer.Avatar;
using System.Linq;
using Google.Protobuf.Collections;
using Google.Protobuf.WellKnownTypes;
using Grpc.Core;
using Narupa.Core;
using Narupa.Core.Async;
using Narupa.Core.Math;
using Narupa.Grpc;
using Narupa.Grpc.Multiplayer;
using Narupa.Grpc.Stream;
using Narupa.Grpc.Trajectory;
using UnityEngine.Profiling;

namespace Narupa.Session
{
    /// <summary>
    /// Manages the state of a single user engaging in multiplayer. Tracks
    /// local and remote avatars and maintains a copy of the latest values in
    /// the shared key/value store.
    /// </summary>
    public sealed class MultiplayerSession : IDisposable
    {
        public const string SimulationPoseKey = "scene";
        
        public MultiplayerAvatars Avatars { get; }

        public MultiplayerSession()
        {
            Avatars = new MultiplayerAvatars(this);
            
            SimulationPose =
                new MultiplayerResource<Transformation>(this, SimulationPoseKey, PoseFromObject,
                                                        PoseToObject);
        }

        /// <summary>
        /// The transformation of the simulation box.
        /// </summary>
        public readonly MultiplayerResource<Transformation> SimulationPose;

        /// <summary>
        /// Dictionary of the currently known shared state.
        /// </summary>
        public Dictionary<string, object> SharedStateDictionary { get; } =
            new Dictionary<string, object>();

        /// <summary>
        /// Is there an open client on this session?
        /// </summary>
        public bool IsOpen => client != null;

        /// <summary>
        /// Has this session created a user?
        /// </summary>
        public bool HasPlayer => PlayerId != null;

        /// <summary>
        /// Username of the current player, if any.
        /// </summary>
        public string PlayerName { get; private set; }

        /// <summary>
        /// ID of the current player, if any.
        /// </summary>
        public string PlayerId { get; private set; }

        /// <summary>
        /// How many milliseconds to put between sending our requested value
        /// changes.
        /// </summary>
        public int ValuePublishInterval { get; set; } = 1000 / 30;

        private MultiplayerClient client;

        private IncomingStream<ResourceValuesUpdate> IncomingValueUpdates { get; set; }

        private Dictionary<string, object> pendingValues
            = new Dictionary<string, object>();

        private List<string> pendingRemovals
            = new List<string>();

        private Task valueFlushingTask;

        public event Action<string, object> SharedStateDictionaryKeyUpdated;

        public event Action<string> SharedStateDictionaryKeyRemoved;

        public event Action BeforeFlushChanges;

        public event Action ReceiveUpdate;

        public event Action MultiplayerJoined;

        /// <summary>
        /// The index of the next update that we will send to the server. A key
        /// `update.index.{player_id}` will be inserted with this value. By getting this value
        /// when you've scheduled something to be done to the dictionary, you can then determine
        /// when a returned update has incorporated your change.
        /// </summary>
        public int NextUpdateIndex => nextUpdateIndex;

        /// <summary>
        /// The index of the latest changes we sent to the server which have been received by us.
        /// </summary>
        public int LastReceivedIndex => lastReceivedIndex;

        private int nextUpdateIndex = 0;

        private int lastReceivedIndex = -1;

        private string UpdateIndexKey => $"update.index.{PlayerId}";

        /// <summary>
        /// Connect to a Multiplayer service over the given connection. 
        /// Closes any existing client.
        /// </summary>
        public void OpenClient(GrpcConnection connection)
        {
            CloseClient();

            client = new MultiplayerClient(connection);

            if (valueFlushingTask == null)
            {
                valueFlushingTask = CallbackInterval(FlushValues, ValuePublishInterval);
                valueFlushingTask.AwaitInBackground();
            }
        }

        /// <summary>
        /// Close the current Multiplayer client and dispose all streams.
        /// </summary>
        public void CloseClient()
        {
            Avatars.CloseClient();
            FlushValues();
            
            client?.CloseAndCancelAllSubscriptions();
            client?.Dispose();
            client = null;

            PlayerName = null;
            PlayerId = null;

            ClearSharedState();
            pendingValues.Clear();
            pendingRemovals.Clear();
        }

        /// <summary>
        /// Create a new multiplayer with the given username, subscribe avatar 
        /// and value updates, and begin publishing our avatar.
        /// </summary>
        public async Task JoinMultiplayer(string playerName)
        {
            if (HasPlayer)
                throw new InvalidOperationException($"Multiplayer already joined as {PlayerName}");

            var response = await client.CreatePlayer(playerName);

            PlayerName = playerName;
            PlayerId = response.PlayerId;

            IncomingValueUpdates = client.SubscribeAllResourceValues();
            BackgroundIncomingStreamReceiver<ResourceValuesUpdate>.Start(IncomingValueUpdates,
                OnResourceValuesUpdateReceived,
                MergeResourceUpdates);

            void MergeResourceUpdates(ResourceValuesUpdate dest, ResourceValuesUpdate src)
            {
                if (dest.ResourceValueChanges == null)
                    dest.ResourceValueChanges = new Struct();

                foreach (var (key, value) in src.ResourceValueChanges.Fields)
                    dest.ResourceValueChanges.Fields[key] = value;
                
                foreach(var removal in src.ResourceValueRemovals)
                    if(!dest.ResourceValueRemovals.Contains(removal))
                        dest.ResourceValueRemovals.Add(removal);
            }

            MultiplayerJoined?.Invoke();
        }
        
        /// <summary>
        /// Set the given key in the shared state dictionary, which will be
        /// sent to the server according in the future according to the publish 
        /// interval.
        /// </summary>
        public void SetSharedState(string key, object value)
        {
            pendingValues[key] = value.ToProtobufValue();
            pendingRemovals.Remove(key);
        }
        
        /// <summary>
        /// Remove the given key from the shared state dictionary, which will be
        /// sent to the server according in the future according to the publish 
        /// interval.
        /// </summary>
        public void RemoveSharedStateKey(string key)
        {
            pendingValues.Remove(key);
            pendingRemovals.Add(key);
        }


        /// <summary>
        /// Get a key in the shared state dictionary.
        /// </summary>
        public object GetSharedState(string key)
        {
            return SharedStateDictionary.TryGetValue(key, out var value) ? value : null;
        }

        /// <summary>
        /// Attempt to gain exclusive write access to the shared value of the given key.
        /// </summary>
        public async Task<bool> LockResource(string id)
        {
            return await client.LockResource(PlayerId, id);
        }

        /// <summary>
        /// Release the lock on the given object of a given key.
        /// </summary>
        public async Task<bool> ReleaseResource(string id)
        {
            return await client.ReleaseResource(PlayerId, id);
        }

        /// <inheritdoc cref="IDisposable.Dispose" />
        public void Dispose()
        {
            FlushValues();

            CloseClient();
        }

        private void ClearSharedState()
        {
            var keys = SharedStateDictionary.Keys.ToList();
            SharedStateDictionary.Clear();

            foreach (var key in keys)
            {
                try
                {
                    SharedStateDictionaryKeyRemoved?.Invoke(key);
                }
                catch (Exception e)
                {
                    Debug.LogException(e);
                }
            }
        }

        private void OnResourceValuesUpdateReceived(ResourceValuesUpdate update)
        {
            ReceiveUpdate?.Invoke();
            
            if (update.ResourceValueChanges != null)
            {
                if (update.ResourceValueChanges.Fields.ContainsKey(UpdateIndexKey))
                {
                    lastReceivedIndex = (int) update.ResourceValueChanges
                                                    .Fields[UpdateIndexKey]
                                                    .NumberValue;
                }
                
                foreach (var pair in update.ResourceValueChanges.Fields)
                {
                    var value = pair.Value.ToObject();
                    SharedStateDictionary[pair.Key] = value;
                    SharedStateDictionaryKeyUpdated?.Invoke(pair.Key, value);
                }
            }

            if (update.ResourceValueRemovals != null)
            {
                foreach (var key in update.ResourceValueRemovals)
                {
                    SharedStateDictionaryKeyRemoved?.Invoke(key);
                }
            }
        }

        private void FlushValues()
        {
            if (!IsOpen || !HasPlayer)
                return;
<<<<<<< HEAD

            BeforeFlushChanges?.Invoke();

=======
            
>>>>>>> 3c882184
            foreach (var pair in pendingValues)
            {
                client.SetResourceValue(PlayerId, pair.Key, pair.Value.ToProtobufValue())
                      .AwaitInBackgroundIgnoreCancellation();
            }
            
            foreach (var key in pendingRemovals)
            {
                client.RemoveResourceKey(PlayerId, key)
                      .AwaitInBackgroundIgnoreCancellation();
            }
            
            client.SetResourceValue(PlayerId, UpdateIndexKey, nextUpdateIndex.ToProtobufValue())
                  .AwaitInBackgroundIgnoreCancellation();

            nextUpdateIndex++;
            
            pendingValues.Clear();
            pendingRemovals.Clear();
        }

        private static async Task CallbackInterval(Action callback, int interval)
        {
            while (true)
            {
                callback();
                await Task.Delay(interval);
            }
        }

        private static object PoseToObject(Transformation pose)
        {
            var data = new object[]
            {
                pose.Position.x, pose.Position.y, pose.Position.z, pose.Rotation.x, pose.Rotation.y,
                pose.Rotation.z, pose.Rotation.w, pose.Scale.x, pose.Scale.y, pose.Scale.z,
            };

            return data;
        }

        private static Transformation PoseFromObject(object @object)
        {
            if (@object is List<object> list)
            {
                var values = list.Select(value => Convert.ToSingle(value)).ToList();
                var position = list.GetVector3(0);
                var rotation = list.GetQuaternion(3);
                var scale = list.GetVector3(7);

                return new Transformation(position, rotation, scale);
            }

            throw new ArgumentOutOfRangeException();
        }

        public MultiplayerResource<object> GetSharedResource(string key)
        {
            return new MultiplayerResource<object>(this, key);
        }
    }
}<|MERGE_RESOLUTION|>--- conflicted
+++ resolved
@@ -300,13 +300,9 @@
         {
             if (!IsOpen || !HasPlayer)
                 return;
-<<<<<<< HEAD
-
+            
             BeforeFlushChanges?.Invoke();
 
-=======
-            
->>>>>>> 3c882184
             foreach (var pair in pendingValues)
             {
                 client.SetResourceValue(PlayerId, pair.Key, pair.Value.ToProtobufValue())
