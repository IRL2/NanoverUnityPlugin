﻿// Copyright (c) 2019 Intangible Realities Lab. All rights reserved.
// Licensed under the GPL. See License.txt in the project root for license information.

using System.Collections.Generic;
using Narupa.Core.Math;
using Narupa.Grpc.Trajectory;
using Narupa.Session;
using UnityEngine;

namespace Narupa.Frontend.Manipulation
{
    /// <summary>
    /// Situates and IMD simulation in a Unity transform and allows grab
    /// manipulations to begin and end particle interactions.
    /// </summary>
    public class ManipulableParticles
    {
        /// <summary>
        /// The force multiplier.
        /// </summary>
        public float ForceScale { get; set; } = 100f;

        private readonly Transform transform;
        private readonly ImdSession imdSession;
        
        public IInteractableParticles InteractableParticles { get; set; }

        private readonly HashSet<ActiveParticleGrab> activeGrabs
            = new HashSet<ActiveParticleGrab>();

        public ManipulableParticles(Transform transform,
                                    ImdSession imdSession,
                                    IInteractableParticles interactableParticles)
        {
            this.transform = transform;
            this.imdSession = imdSession;
            this.InteractableParticles = interactableParticles;
        }

        /// <summary>
        /// Start a particle grab on whatever particle falls close to the position
        /// of the given grabber. Return either the manipulation or null if there was
        /// nothing grabbable.
        /// </summary>
        public IActiveManipulation StartParticleGrab(UnitScaleTransformation grabberPose)
        {
<<<<<<< HEAD
            if (InteractableParticles.GetParticleGrab(grabberPose) is ActiveParticleGrab grab)
                return StartParticleGrab(grabberPose, grab);
            return null;
        }

        private ActiveParticleGrab StartParticleGrab(Transformation grabberPose, ActiveParticleGrab grab)
=======
            if (trajectorySession.CurrentFrame == null
             || trajectorySession.CurrentFrame.ParticlePositions.Length == 0)
                return null;

            uint particleIndex = GetNearestParticle(grabberPose.position);

            return StartParticleGrab(grabberPose, particleIndex);
        }

        /// <summary>
        /// Start a particle grab on a particular particle. Return either the
        /// manipulation or null if it could not be grabbed.
        /// </summary>
        public IActiveManipulation StartParticleGrab(UnitScaleTransformation grabberPose,
                                                     uint particleIndex)
>>>>>>> edfc1410
        {
            grab.UpdateManipulatorPose(grabberPose);
            grab.ParticleGrabUpdated += () => OnParticleGrabUpdated(grab);
            grab.ManipulationEnded += () => EndParticleGrab(grab);
            OnParticleGrabUpdated(grab);
            activeGrabs.Add(grab);
            return grab;
        }

        private void OnParticleGrabUpdated(ActiveParticleGrab grab)
        {
            var position = transform.InverseTransformPoint(grab.GrabPosition);

            imdSession.SetInteraction(grab.Id,
                                      position,
                                      forceScale: ForceScale,
                                      particles: grab.ParticleIndices,
                                      properties: grab.Properties);
        }

        private void EndParticleGrab(ActiveParticleGrab grab)
        {
            activeGrabs.Remove(grab);
            imdSession.UnsetInteraction(grab.Id);
        }
<<<<<<< HEAD
=======

        private uint GetNearestParticle(Vector3 position)
        {
            position = transform.InverseTransformPoint(position);

            var frame = trajectorySession.CurrentFrame;

            var bestSqrDistance = Mathf.Infinity;
            var bestParticleIndex = 0;

            for (var i = 0; i < frame.ParticlePositions.Length; ++i)
            {
                var particlePosition = frame.ParticlePositions[i];
                var sqrDistance = Vector3.SqrMagnitude(position - particlePosition);

                if (sqrDistance < bestSqrDistance)
                {
                    bestSqrDistance = sqrDistance;
                    bestParticleIndex = i;
                }
            }

            return (uint) bestParticleIndex;
        }

        /// <summary>
        /// Represents a grab between a particle and world-space position
        /// </summary>
        // TODO: this was exposed last minute and should be refactored into 
        // something cleaner, and not expose EndManipulation publically. See
        // issue #74
        public class ActiveParticleGrab : IActiveManipulation
        {
            public event Action ManipulationEnded;

            public string Id { get; }
            public uint ParticleIndex { get; }
            public Vector3 GrabPosition { get; private set; }

            private readonly ManipulableParticles imdSimulator;

            public ActiveParticleGrab(ManipulableParticles imdSimulator,
                                      uint particleIndex)
            {
                Id = Guid.NewGuid().ToString();
                this.imdSimulator = imdSimulator;
                ParticleIndex = particleIndex;
            }

            /// <inheritdoc />
            public void UpdateManipulatorPose(UnitScaleTransformation manipulatorPose)
            {
                GrabPosition = manipulatorPose.position;
                imdSimulator.OnParticleGrabUpdated(this);
            }

            /// <inheritdoc />
            public void EndManipulation()
            {
                imdSimulator.EndParticleGrab(this);
                ManipulationEnded?.Invoke();
            }
        }
>>>>>>> edfc1410
    }
}<|MERGE_RESOLUTION|>--- conflicted
+++ resolved
@@ -3,7 +3,6 @@
 
 using System.Collections.Generic;
 using Narupa.Core.Math;
-using Narupa.Grpc.Trajectory;
 using Narupa.Session;
 using UnityEngine;
 
@@ -22,7 +21,7 @@
 
         private readonly Transform transform;
         private readonly ImdSession imdSession;
-        
+
         public IInteractableParticles InteractableParticles { get; set; }
 
         private readonly HashSet<ActiveParticleGrab> activeGrabs
@@ -44,30 +43,13 @@
         /// </summary>
         public IActiveManipulation StartParticleGrab(UnitScaleTransformation grabberPose)
         {
-<<<<<<< HEAD
             if (InteractableParticles.GetParticleGrab(grabberPose) is ActiveParticleGrab grab)
                 return StartParticleGrab(grabberPose, grab);
             return null;
         }
 
-        private ActiveParticleGrab StartParticleGrab(Transformation grabberPose, ActiveParticleGrab grab)
-=======
-            if (trajectorySession.CurrentFrame == null
-             || trajectorySession.CurrentFrame.ParticlePositions.Length == 0)
-                return null;
-
-            uint particleIndex = GetNearestParticle(grabberPose.position);
-
-            return StartParticleGrab(grabberPose, particleIndex);
-        }
-
-        /// <summary>
-        /// Start a particle grab on a particular particle. Return either the
-        /// manipulation or null if it could not be grabbed.
-        /// </summary>
-        public IActiveManipulation StartParticleGrab(UnitScaleTransformation grabberPose,
-                                                     uint particleIndex)
->>>>>>> edfc1410
+        private ActiveParticleGrab StartParticleGrab(UnitScaleTransformation grabberPose,
+                                                     ActiveParticleGrab grab)
         {
             grab.UpdateManipulatorPose(grabberPose);
             grab.ParticleGrabUpdated += () => OnParticleGrabUpdated(grab);
@@ -93,71 +75,5 @@
             activeGrabs.Remove(grab);
             imdSession.UnsetInteraction(grab.Id);
         }
-<<<<<<< HEAD
-=======
-
-        private uint GetNearestParticle(Vector3 position)
-        {
-            position = transform.InverseTransformPoint(position);
-
-            var frame = trajectorySession.CurrentFrame;
-
-            var bestSqrDistance = Mathf.Infinity;
-            var bestParticleIndex = 0;
-
-            for (var i = 0; i < frame.ParticlePositions.Length; ++i)
-            {
-                var particlePosition = frame.ParticlePositions[i];
-                var sqrDistance = Vector3.SqrMagnitude(position - particlePosition);
-
-                if (sqrDistance < bestSqrDistance)
-                {
-                    bestSqrDistance = sqrDistance;
-                    bestParticleIndex = i;
-                }
-            }
-
-            return (uint) bestParticleIndex;
-        }
-
-        /// <summary>
-        /// Represents a grab between a particle and world-space position
-        /// </summary>
-        // TODO: this was exposed last minute and should be refactored into 
-        // something cleaner, and not expose EndManipulation publically. See
-        // issue #74
-        public class ActiveParticleGrab : IActiveManipulation
-        {
-            public event Action ManipulationEnded;
-
-            public string Id { get; }
-            public uint ParticleIndex { get; }
-            public Vector3 GrabPosition { get; private set; }
-
-            private readonly ManipulableParticles imdSimulator;
-
-            public ActiveParticleGrab(ManipulableParticles imdSimulator,
-                                      uint particleIndex)
-            {
-                Id = Guid.NewGuid().ToString();
-                this.imdSimulator = imdSimulator;
-                ParticleIndex = particleIndex;
-            }
-
-            /// <inheritdoc />
-            public void UpdateManipulatorPose(UnitScaleTransformation manipulatorPose)
-            {
-                GrabPosition = manipulatorPose.position;
-                imdSimulator.OnParticleGrabUpdated(this);
-            }
-
-            /// <inheritdoc />
-            public void EndManipulation()
-            {
-                imdSimulator.EndParticleGrab(this);
-                ManipulationEnded?.Invoke();
-            }
-        }
->>>>>>> edfc1410
     }
 }