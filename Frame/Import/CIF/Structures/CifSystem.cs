// Copyright (c) Intangible Realities Lab. All rights reserved.
// Licensed under the GPL. See License.txt in the project root for license information.

using System;
using System.Collections.Generic;
using System.Linq;
using Narupa.Core.Science;
using Narupa.Frame.Import.CIF.Components;
using Narupa.Utility;
using UnityEngine;

namespace Narupa.Frame.Import.CIF.Structures
{
    /// <summary>
    /// Represents a complete molecular system read from a mmCIF file.
    /// </summary>
    internal class CifSystem
    {
        private readonly List<CifBond> bonds = new List<CifBond>();

        private readonly List<CifAtom> atoms = new List<CifAtom>();

        private readonly List<CifResidue> residues = new List<CifResidue>();

        private readonly List<CifAsymmetricUnit> asymmetricUnits = new List<CifAsymmetricUnit>();

        private readonly List<CifEntity> entities = new List<CifEntity>();

        private readonly Dictionary<string, CifAsymmetricUnit> asymmetricUnitsById =
            new Dictionary<string, CifAsymmetricUnit>();

        /// <summary>
        /// Add an atom to the system, and set its absolute index in the system.
        /// </summary>
        private void AddAtom(CifAtom atom)
        {
            atom.AbsoluteIndex = atoms.Count;
            atoms.Add(atom);
        }

        /// <summary>
        /// Add a residue to the system, and set its absolute index in the system.
        /// </summary>
        private void AddResidue(CifResidue residue)
        {
            residue.AbsoluteIndex = residues.Count;
            residues.Add(residue);
        }

        /// <summary>
        /// Add an asymmetric unit to the system, and set its absolute index in the system.
        /// </summary>
        private void AddAsymmetricUnit(CifAsymmetricUnit unit)
        {
            if (asymmetricUnitsById.ContainsKey(unit.AsymId))
                throw new InvalidOperationException(
                    $"Asymmetric unit already exists with id {unit.AsymId}");
            unit.AbsoluteIndex = asymmetricUnits.Count;
            asymmetricUnits.Add(unit);
            asymmetricUnitsById[unit.AsymId] = unit;
        }

        /// <summary>
        /// Add an entity to the system, and set its absolute index in the system.
        /// </summary>
        private void AddEntity(CifEntity entity)
        {
            entity.AbsoluteIndex = entities.Count;
            entities.Add(entity);
        }

        /// <summary>
        /// Convert the imported molecular system to a <see cref="Narupa.Frame" /> for use in
        /// Narupa.
        /// </summary>
        public virtual Frame GetFrame()
        {
            return new Frame
            {
                ParticleElements = atoms.Select(atom => atom.Element).ToArray(),
                ParticlePositions = atoms.Select(atom => atom.Position).ToArray(),
                ParticleNames = atoms.Select(atom => atom.AtomId).ToArray(),
                ParticleResidues = atoms.Select(atom => atom.Residue.AbsoluteIndex).ToArray(),
                ResidueNames = residues.Select(residue => residue.ComponentId).ToArray(),
                BondPairs = bonds.Select(e => new BondPair(e.A.AbsoluteIndex, e.B.AbsoluteIndex))
                                 .ToArray(),
<<<<<<< HEAD
                ParticleCount = atoms.Count,
                ResidueCount = residues.Count
=======
                ResidueEntities = residues.Select(residue => residue.AsymmetricUnit.AbsoluteIndex).ToArray(),
                ParticleCount = atoms.Count,
                ResidueCount = residues.Count,
                EntityCount = entities.Count
>>>>>>> 16cbc5ee
            };
        }


        /// <summary>
        /// Add an atom to the system.
        /// </summary>
        public CifAtom AddAtom(CifResidue residue,
                               int id,
                               Element element,
                               string atomName,
                               Vector3 position,
                               string altId)
        {
            var atom = new CifAtom
            {
                Id = id,
                Element = element,
                AtomId = atomName,
                Position = position,
                AltId = altId
            };
            AddAtom(atom);
            residue.AddAtom(atom);
            return atom;
        }

        /// <summary>
        /// Add a residue to the system.
        /// </summary>
        public CifResidue AddResidue(CifAsymmetricUnit unit, int? seqId, string compId)
        {
            var residue = new CifResidue
            {
                AsymmetricUnit = unit,
                SequenceId = seqId,
                ComponentId = compId
            };
            AddResidue(residue);
            unit.AddResidue(residue);
            return residue;
        }

        /// <summary>
        /// Add an asymmetric unit to the system.
        /// </summary>
        public CifAsymmetricUnit AddAsymmetricUnit(CifEntity entity, string asymId)
        {
            var unit = new CifAsymmetricUnit()
            {
                Entity = entity,
                AsymId = asymId
            };
            AddAsymmetricUnit(unit);
            return unit;
        }

        /// <summary>
        /// Add an entity to the system.
        /// </summary>
        public CifEntity AddEntity(int entityId)
        {
            var entity = new CifEntity()
            {
                System = this,
                AbsoluteIndex = entities.Count,
                EntityId = entityId
            };
            AddEntity(entity);
            return entity;
        }

        /// <summary>
        /// Find an entity by its entity id.
        /// </summary>
        public CifEntity FindEntityById(int entityId)
        {
            return entities.FirstOrDefault(e => e.EntityId == entityId);
        }

        /// <summary>
        /// Find a asymmetric unit by its asym id
        /// </summary>
        public CifAsymmetricUnit FindAsymmetricUnitById(string asymId)
        {
            return asymmetricUnitsById.TryGetValue(asymId, out var value) ? value : null;
        }

        /// <summary>
        /// Find an atom by its atom_site identifier.
        /// </summary>
        public CifAtom FindAtomById(string atomId, string compId, int? seqId, string asymId)
        {
            var unit = FindAsymmetricUnitById(asymId);

            var res = unit.FindResidue(compId, seqId);
            if (res?.ComponentId == compId)
            {
                var atom = res?.FindAtomWithAtomId(atomId);
                return atom;
            }

            return null;
        }

        /// <summary>
        /// Get the bond between these two atoms
        /// </summary>
        public CifBond GetBond(CifAtom atom1, CifAtom atom2)
        {
            foreach (var bond in bonds)
            {
                if (bond.A == atom1 && bond.B == atom2)
                    return bond;
                if (bond.B == atom1 && bond.A == atom2)
                    return bond;
            }

            return null;
        }

        public void AddBond(CifAtom atom1, CifAtom atom2, int order = 1)
        {
            bonds.Add(new CifBond
            {
                A = atom1,
                B = atom2,
                Order = order
            });
        }


        /// <summary>
        /// Generate internal residue bonds using monomers provided by an
        /// <see cref="IChemicalComponentDictionary" />.
        /// </summary>
        internal void GenerateIntraResidueBonds(ChemicalComponentDictionary provider)
        {
            foreach (var entity in asymmetricUnits)
            foreach (var residue in entity.Residues)
            {
                var id = residue.ComponentId;
                var definition = provider.GetResidue(id);
                if (definition != null)
                    foreach (var bond in definition.Bonds)
                    {
                        var atom1 = residue.FindAtomWithAtomId(bond.a);
                        var atom2 = residue.FindAtomWithAtomId(bond.b);
                        if (atom1 != null && atom2 != null)
                            AddBond(atom1, atom2);
                    }
            }
        }

        /// <summary>
        /// Generate a DNA backbone.
        /// </summary>
        internal void GenerateDnaBackbone()
        {
            foreach (var entity in asymmetricUnits)
            foreach (var (first, second) in entity.Residues.GetPairs())
            {
                var phosphorus = second.FindAtomWithAtomId("P");
                var oxygen = first.FindAtomWithAtomId("O3'");
                if (phosphorus != null && oxygen != null)
                    AddBond(phosphorus, oxygen);
            }
        }

        /// <summary>
        /// Generate a peptide backbone.
        /// </summary>
        internal void GeneratePeptideBackbone()
        {
            foreach (var entity in asymmetricUnits)
            foreach (var (first, second) in entity.Residues.GetPairs())
            {
                if (!AminoAcid.IsStandardAminoAcid(first.ComponentId))
                    continue;
                if (!AminoAcid.IsStandardAminoAcid(second.ComponentId))
                    continue;
                if (first.AsymmetricUnit != second.AsymmetricUnit)
                    continue;
                var carbon = first.FindAtomWithAtomId("C");
                var nitrogen = second.FindAtomWithAtomId("N");
                if (Vector3.Distance(carbon.Position, nitrogen.Position) < 0.2f)
                    AddBond(carbon, nitrogen);
            }
        }
    }
}<|MERGE_RESOLUTION|>--- conflicted
+++ resolved
@@ -84,15 +84,10 @@
                 ResidueNames = residues.Select(residue => residue.ComponentId).ToArray(),
                 BondPairs = bonds.Select(e => new BondPair(e.A.AbsoluteIndex, e.B.AbsoluteIndex))
                                  .ToArray(),
-<<<<<<< HEAD
-                ParticleCount = atoms.Count,
-                ResidueCount = residues.Count
-=======
                 ResidueEntities = residues.Select(residue => residue.AsymmetricUnit.AbsoluteIndex).ToArray(),
                 ParticleCount = atoms.Count,
                 ResidueCount = residues.Count,
                 EntityCount = entities.Count
->>>>>>> 16cbc5ee
             };
         }
 
