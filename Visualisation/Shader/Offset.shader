﻿Shader "Narupa/Offset"
{
    Properties
    {
        _Offset ("Offset", Float) = 0.015
        _Color ("Color", Color) = (1, 1, 1 ,1)
        _Diffuse ("Diffuse", Float) = 0.5
    }
    SubShader
    {
        Tags { "RenderType"="Opaque" }
        LOD 100
        
        CGINCLUDE
        
        #include "UnityCG.cginc"
        #include "UnityLightingCommon.cginc"
        
        struct appdata
        {
            float4 vertex : POSITION;
            float4 normal : NORMAL;
            fixed4 color : COLOR;
        };

        struct v2f
        {
            float4 vertex : SV_POSITION;
            fixed4 color : TEXCOORD2;
            float4 normal : TEXCOORD0;
        };

        float _Offset;
        fixed4 _Color;

        v2f offset_vert (appdata v, float mult)
        {
            v2f o;
            v.normal *= sign(mult * _Offset);
            o.normal = mul(unity_ObjectToWorld, float4(v.normal.xyz, 0));
            
            v.vertex += v.normal * abs(_Offset);
            o.vertex = UnityObjectToClipPos(v.vertex);
            o.color = pow(v.color, 2.2);
            return o;
        }

        
        
        ENDCG

        Pass
        {
             Tags {"LightMode"="ForwardBase"}
            Cull Back
            
        
            CGPROGRAM
            #pragma vertex vert
            #pragma fragment frag
            
            float _Diffuse;
            
            v2f vert (appdata v) { return offset_vert(v, 1); }
            
            fixed4 frag (v2f i) : SV_Target
            {
                fixed4 color = i.color;
                float3 n = normalize(i.normal.xyz);
                float3 l = normalize(_WorldSpaceLightPos0.xyz);
<<<<<<< HEAD
                return color * saturate(lerp(1, dot(n, l), _Diffuse));;
=======
                return _Color * pow(color, 2.2) * saturate(lerp(1, dot(n, l), _Diffuse));;
>>>>>>> f1ded3b2
            }

            ENDCG
        }
        
        Pass
        {
             Tags {"LightMode"="ForwardBase"}
            Cull Front
            
        
            CGPROGRAM
            #pragma vertex vert
            #pragma fragment frag
            
            float _Diffuse;
            
            v2f vert (appdata v) { return offset_vert(v, -1); }
            
            fixed4 frag (v2f i) : SV_Target
            {
                fixed4 color = i.color;
                float3 n = normalize(i.normal.xyz);
                float3 l = normalize(_WorldSpaceLightPos0.xyz);
<<<<<<< HEAD
                return color * saturate(lerp(1, dot(n, l), _Diffuse));;
=======
                return _Color * pow(color, 2.2) * saturate(lerp(1, dot(n, l), _Diffuse));;
>>>>>>> f1ded3b2
            }

            ENDCG
        }
        
    }
    CustomEditor "Narupa.Visualisation.Editor.RaytraceEditor"
}<|MERGE_RESOLUTION|>--- conflicted
+++ resolved
@@ -68,11 +68,7 @@
                 fixed4 color = i.color;
                 float3 n = normalize(i.normal.xyz);
                 float3 l = normalize(_WorldSpaceLightPos0.xyz);
-<<<<<<< HEAD
-                return color * saturate(lerp(1, dot(n, l), _Diffuse));;
-=======
-                return _Color * pow(color, 2.2) * saturate(lerp(1, dot(n, l), _Diffuse));;
->>>>>>> f1ded3b2
+                return _Color * pow(color, 2.2) * saturate(lerp(1, dot(n, l), _Diffuse));
             }
 
             ENDCG
@@ -97,11 +93,7 @@
                 fixed4 color = i.color;
                 float3 n = normalize(i.normal.xyz);
                 float3 l = normalize(_WorldSpaceLightPos0.xyz);
-<<<<<<< HEAD
-                return color * saturate(lerp(1, dot(n, l), _Diffuse));;
-=======
                 return _Color * pow(color, 2.2) * saturate(lerp(1, dot(n, l), _Diffuse));;
->>>>>>> f1ded3b2
             }
 
             ENDCG
