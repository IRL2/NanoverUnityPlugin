// Copyright (c) Intangible Realities Lab. All rights reserved.
// Licensed under the GPL. See License.txt in the project root for license information.

using System;
using System.Collections.Generic;
using Narupa.Core.Science;
using Narupa.Frame;
using Narupa.Visualisation.Components.Adaptor;
using Narupa.Visualisation.Node.Calculator;
using Narupa.Visualisation.Node.Color;
using UnityEngine;

namespace Narupa.Visualisation.Property
{
    /// <summary>
    /// Serializable <see cref="Property" /> for a <see cref="Material" /> value.
    /// </summary>
    [Serializable]
    public class MaterialProperty : Property<Material>
    {
    }

    /// <summary>
    /// Serializable <see cref="Property" /> for a <see cref="Mesh" /> value.
    /// </summary>
    [Serializable]
    public class MeshProperty : Property<Mesh>
    {
    }

    /// <summary>
    /// Serializable <see cref="Property" /> for a <see cref="ElementColorMapping" />
    /// value.
    /// </summary>
    [Serializable]
    public class ElementColorMappingProperty : Property<ElementColorMapping>
    {
    }

    /// <summary>
    /// Serializable <see cref="Property" /> for a <see cref="Color" /> value.
    /// </summary>
    [Serializable]
    public class ColorProperty : Property<Color>
    {
    }

    /// <summary>
    /// Serializable <see cref="Property" /> for a <see cref="string" /> value.
    /// </summary>
    [Serializable]
    public class StringProperty : Property<string>
    {
    }

    /// <summary>
    /// Serializable <see cref="Property" /> for an array of <see cref="Color" />
    /// values.
    /// </summary>
    [Serializable]
    public class ColorArrayProperty : ArrayProperty<Color>
    {
    }

    /// <summary>
    /// Serializable <see cref="Property" /> for an array of <see cref="Element" />
    /// values.
    /// </summary>
    [Serializable]
    public class ElementArrayProperty : ArrayProperty<Element>
    {
    }

    /// <summary>
    /// Serializable <see cref="Property" /> for an array of <see cref="string" />
    /// values.
    /// </summary>
    [Serializable]
    public class StringArrayProperty : ArrayProperty<string>
    {
    }

    /// <summary>
    /// Serializable <see cref="Property" /> for an array of <see cref="float" />
    /// values.
    /// </summary>
    [Serializable]
    public class FloatArrayProperty : ArrayProperty<float>
    {
    }

    /// <summary>
    /// Serializable <see cref="Property" /> for a <see cref="float" /> value.
    /// </summary>
    [Serializable]
    public class FloatProperty : Property<float>
    {
    }

    /// <summary>
    /// Serializable <see cref="Property" /> for a <see cref="float" /> value.
    /// </summary>
    [Serializable]
    public class BoolProperty : Property<bool>
    {
    }

    /// <summary>
    /// Serializable <see cref="Property" /> for a <see cref="Vector3" /> value.
    /// </summary>
    [Serializable]
    public class Vector3Property : Property<Vector3>
    {
    }

    /// <summary>
    /// Serializable <see cref="Property" /> for an <see cref="int" /> value.
    /// </summary>
    [Serializable]
    public class IntProperty : Property<int>
    {
    }

    /// <summary>
    /// Serializable <see cref="Property" /> for an array of <see cref="int" /> values.
    /// </summary>
    [Serializable]
    public class IntArrayProperty : ArrayProperty<int>
    {
    }

    /// <summary>
    /// Serializable <see cref="Property" /> for a <see cref="Gradient" /> value.
    /// </summary>
    [Serializable]
    public class GradientProperty : Property<Gradient>
    {
    }
    
    /// <summary>
    /// Serializable <see cref="Property" /> for a <see cref="FrameAdaptor" /> value.
    /// </summary>
    [Serializable]
    public class FrameAdaptorProperty : Property<FrameAdaptor>
    {
    }

    /// <summary>
    /// Serializable <see cref="Property" /> for an array of <see cref="Vector3" />
    /// values.
    /// </summary>
    [Serializable]
    public class Vector3ArrayProperty : ArrayProperty<Vector3>
    {
    }

    /// <summary>
    /// Serializable <see cref="Property" /> for an array of <see cref="BondPair" />
    /// values.
    /// </summary>
    [Serializable]
    public class BondArrayProperty : ArrayProperty<BondPair>
    {
    }
    
    /// <summary>
<<<<<<< HEAD
    /// Serializable <see cref="Property" /> for an array of <see cref="SecondaryStructureAssignment" />
    /// values.
    /// </summary>
    [Serializable]
    public class SecondaryStructureArrayProperty : ArrayProperty<SecondaryStructureAssignment>
    {
    }
    
    /// <summary>
    /// Serializable <see cref="Property" /> for an array of <see cref="IReadOnlyList{int}" />
    /// values.
=======
    /// Serializable <see cref="Property" /> for an array of <see cref="int" /> values.
>>>>>>> 7473d5d5
    /// </summary>
    [Serializable]
    public class SelectionArrayProperty : ArrayProperty<IReadOnlyList<int>>
    {
    }
<<<<<<< HEAD
    
    /// <summary>
    /// Serializable <see cref="Property" /> for an array of <see cref="SplineSegment" />
    /// values.
    /// </summary>
    [Serializable]
    public class SplineArrayProperty : ArrayProperty<SplineSegment>
    {
    }
=======
>>>>>>> 7473d5d5

    /// <summary>
    /// Serializable <see cref="Property" /> for an array of <see cref="TValue" />
    /// values;
    /// </summary>
    [Serializable]
    public abstract class ArrayProperty<TValue> : Property<TValue[]>
    {
    }
}<|MERGE_RESOLUTION|>--- conflicted
+++ resolved
@@ -6,7 +6,6 @@
 using Narupa.Core.Science;
 using Narupa.Frame;
 using Narupa.Visualisation.Components.Adaptor;
-using Narupa.Visualisation.Node.Calculator;
 using Narupa.Visualisation.Node.Color;
 using UnityEngine;
 
@@ -164,38 +163,12 @@
     }
     
     /// <summary>
-<<<<<<< HEAD
-    /// Serializable <see cref="Property" /> for an array of <see cref="SecondaryStructureAssignment" />
-    /// values.
-    /// </summary>
-    [Serializable]
-    public class SecondaryStructureArrayProperty : ArrayProperty<SecondaryStructureAssignment>
-    {
-    }
-    
-    /// <summary>
-    /// Serializable <see cref="Property" /> for an array of <see cref="IReadOnlyList{int}" />
-    /// values.
-=======
     /// Serializable <see cref="Property" /> for an array of <see cref="int" /> values.
->>>>>>> 7473d5d5
     /// </summary>
     [Serializable]
     public class SelectionArrayProperty : ArrayProperty<IReadOnlyList<int>>
     {
     }
-<<<<<<< HEAD
-    
-    /// <summary>
-    /// Serializable <see cref="Property" /> for an array of <see cref="SplineSegment" />
-    /// values.
-    /// </summary>
-    [Serializable]
-    public class SplineArrayProperty : ArrayProperty<SplineSegment>
-    {
-    }
-=======
->>>>>>> 7473d5d5
 
     /// <summary>
     /// Serializable <see cref="Property" /> for an array of <see cref="TValue" />
