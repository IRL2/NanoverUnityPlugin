--- conflicted
+++ resolved
@@ -23,15 +23,8 @@
         }
         
         private static string structureId = "";
-<<<<<<< HEAD
-        private static string currentTitle = "";
-
-        private static string currentFile = "";
-
-=======
         private static string currentMoleculeFilepath = "";
         private static FrameSource currentMolecule = null;
->>>>>>> 2ebc5aba
 
         /// <summary>
         /// Show a progress message.
