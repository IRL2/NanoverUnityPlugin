--- conflicted
+++ resolved
@@ -76,12 +76,9 @@
             Handles.EndGUI();
         }
 
-<<<<<<< HEAD
-=======
         /// <summary>
         /// Is the current prefab a valid visualiser.
         /// </summary>
->>>>>>> aaa658ef
         private static bool isValidPrefabForVisualisation = false;
 
         private static void OnPrefabStageOpened(PrefabStage prefabStage)
@@ -102,10 +99,7 @@
             catch (Exception e)
             {
                 // Need to catch all exceptions here, otherwise Editor can bug out.
-<<<<<<< HEAD
-=======
                 isValidPrefabForVisualisation = false;
->>>>>>> aaa658ef
                 Debug.LogException(e);
             }
         }
